--- conflicted
+++ resolved
@@ -1482,15 +1482,9 @@
     #     - Re-calculation of brain mask;
     #   in an iterative fashion, as all steps may influence the others.
     #
-<<<<<<< HEAD
     # Use a threshold of 0.5/sqrt(4pi) on the tissue sum image
     #   as a replacement of dwi2mask within this loop
     TISSUESUM_THRESHOLD = 0.5 / math.sqrt(4.0 * math.pi)
-
-=======
-    # TODO Consider using a threshold of 0.5/sqrt(4pi) on the tissue sum image
-    #   as a replacement of dwi2mask within this loop
->>>>>>> 4d172e56
     class Tissue(object): #pylint: disable=useless-object-inheritance
         def __init__(self, name, index):
             self.name = name
